#!/usr/bin/env python

# Simple script to run the Gradio UI for Gemini Chat Application

import os
import sys
import subprocess
import platform
from pathlib import Path

def get_os():
    """Detect the operating system."""
    if sys.platform.startswith('win'):
        return 'Windows'
    elif sys.platform == 'darwin':
        return 'macOS'
    else: # Covers linux, bsd, etc.
        return 'Linux'

def ensure_virtualenv():
<<<<<<< HEAD
    """
    Ensure the script is running inside a virtual environment.
    If not, create one (if it doesn't exist) and instruct the user to activate it.
    """
    current_os = get_os()
    venv_path = Path(__file__).parent / 'venv'

=======
    """Ensure the script is running inside a virtual environment."""
    # Check for VIRTUAL_ENV environment variable (set by venv activation)
    if os.environ.get('VIRTUAL_ENV'):
        return
    # Fallback to sys.prefix check for older venvs
>>>>>>> 2ea53398
    if sys.prefix == sys.base_prefix:
        # Not in a virtual environment, check if one exists or create it
        print("Script is not running inside a virtual environment.")
        if not venv_path.exists():
            try:
                # Use inherit=True to show subprocess output during creation
                # Set cwd to the script's directory parent to ensure venv is created there
                subprocess.check_call([sys.executable, "-m", "venv", str(venv_path)],
                                       stdout=sys.stdout, stderr=sys.stderr,
                                       cwd=Path(__file__).parent)
                print(f"✅ Virtual environment created at {venv_path}")
            except subprocess.CalledProcessError as e:
                print(f"❌ Failed to create virtual environment. Error: {e}")
                print("Please try creating it manually: python -m venv venv")
                sys.exit(1)
            except Exception as e:
                 print(f"❌ An unexpected error occurred during venv creation: {e}")
                 sys.exit(1)
        else:
            print("Virtual environment found, but not active.")
        print(f"\n⚠️  Please activate the virtual environment before running this script again.")
        print(f"The command depends on your operating system and shell:\n")

        if current_os == 'Windows':
            # Provide instructions for common Windows shells
            print(f"  If using Command Prompt (cmd.exe):")
            print(f"    cd {Path(__file__).parent}") # Go to script directory first
            print(f"    .\\venv\\Scripts\\activate.bat")
            print(f"\n  If using PowerShell:")
            print(f"    cd {Path(__file__).parent}") # Go to script directory first
            print(f"    .\\venv\\Scripts\\Activate.ps1")
            print(f"\n  If using Git Bash or WSL Bash:")
            print(f"    cd {Path(__file__).parent}") # Go to script directory first
            print(f"    source ./venv/Scripts/activate")
        else: # macOS and Linux
            print(f"  If using Bash, Zsh, or other standard Unix shells:")
            print(f"    cd {Path(__file__).parent}") # Go to script directory first
            print(f"    source ./venv/bin/activate") # Note: bin/activate for Unix-like

        print(f"\nAfter activating the environment, run the script again from that same directory:\n")
        print(f"    python {Path(__file__).name}\n")

        sys.exit(1) # Exit as the user needs to activate manually

    print(f"✅ Running inside virtual environment: {sys.prefix}")

def check_dependencies():
    """Check if required dependencies are installed, install if missing."""
    dependencies = [
        "gradio==5.29.0",
        "google-genai",
<<<<<<< HEAD
        "python-dotenv",
        "pandas",
        "numpy",
        "scikit-learn", 
        "python-docx",  
        "PyPDF2"        
=======
        "python-dotenv"
>>>>>>> 2ea53398
    ]
    pip_args = [sys.executable, "-m", "pip", "install"]
    # If not in venv, add --break-system-packages for Homebrew Python/PEP 668
    if not os.environ.get('VIRTUAL_ENV'):
        pip_args.append("--break-system-packages")
        print("\n⚠️  Warning: Not running inside a virtual environment. Using --break-system-packages for pip.\n")
    for dep in dependencies:
        try:
            subprocess.check_call(pip_args + [dep])
            print(f"Successfully installed or upgraded {dep}")
        except subprocess.CalledProcessError as e:
            print(f"Failed to install {dep}. Error: {e}")
            sys.exit(1)

def check_api_key():
    """Check if Google API key is set or available in .env file."""
    from dotenv import load_dotenv
    
    env_path = Path(__file__).parent / '.env'
    parent_env_path = Path(__file__).parent.parent / '.env'
    
    if env_path.exists():
        load_dotenv(dotenv_path=env_path)
        print(f"Loaded API key from {env_path}")
    elif parent_env_path.exists():
        load_dotenv(dotenv_path=parent_env_path)
        print(f"Loaded API key from parent directory: {parent_env_path}")

    api_key = os.environ.get('GOOGLE_API_KEY')
    if api_key:
        print("Google API key found in environment variables")
        return
        
    api_key = input("Please enter your Google API key: ")
    with open(env_path, 'w') as f:
        f.write(f"GOOGLE_API_KEY={api_key}")
    print(f"Created .env file with API key at {env_path}")
    os.environ['GOOGLE_API_KEY'] = api_key

def run_gradio_app():
    """Create and run the Gradio chat app."""
    from chat_app import create_gradio_interface
    
    demo = create_gradio_interface()

    print("Starting Gradio UI...")
    demo.launch()

def print_python_env_info():
    """Print information about the Python environment."""
    print("\nPython executable:", sys.executable)
    print("Python version:", sys.version)
    print("VIRTUAL_ENV:", os.environ.get('VIRTUAL_ENV'))
    print("sys.prefix:", sys.prefix)
    print("sys.base_prefix:", sys.base_prefix)

if __name__ == "__main__":
    print("Setting up Gradio UI for Gemini Chat Application...")
    print_python_env_info()
    ensure_virtualenv()
    check_dependencies()
    check_api_key()
    run_gradio_app()<|MERGE_RESOLUTION|>--- conflicted
+++ resolved
@@ -18,7 +18,6 @@
         return 'Linux'
 
 def ensure_virtualenv():
-<<<<<<< HEAD
     """
     Ensure the script is running inside a virtual environment.
     If not, create one (if it doesn't exist) and instruct the user to activate it.
@@ -26,13 +25,6 @@
     current_os = get_os()
     venv_path = Path(__file__).parent / 'venv'
 
-=======
-    """Ensure the script is running inside a virtual environment."""
-    # Check for VIRTUAL_ENV environment variable (set by venv activation)
-    if os.environ.get('VIRTUAL_ENV'):
-        return
-    # Fallback to sys.prefix check for older venvs
->>>>>>> 2ea53398
     if sys.prefix == sys.base_prefix:
         # Not in a virtual environment, check if one exists or create it
         print("Script is not running inside a virtual environment.")
@@ -84,16 +76,12 @@
     dependencies = [
         "gradio==5.29.0",
         "google-genai",
-<<<<<<< HEAD
         "python-dotenv",
         "pandas",
         "numpy",
         "scikit-learn", 
         "python-docx",  
         "PyPDF2"        
-=======
-        "python-dotenv"
->>>>>>> 2ea53398
     ]
     pip_args = [sys.executable, "-m", "pip", "install"]
     # If not in venv, add --break-system-packages for Homebrew Python/PEP 668
