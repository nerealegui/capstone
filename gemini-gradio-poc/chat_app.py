--- conflicted
+++ resolved
@@ -22,42 +22,38 @@
 #     return client
 
 # New function to build_knowledge_base_process, which calls functions in rag_utils.
-def build_knowledge_base_process(
-    rag_state_df: pd.DataFrame,
-    uploaded_files: list,
-    chunk_size: int | None,
-    chunk_overlap: int | None
-) -> tuple:
+def build_knowledge_base_process(uploaded_files, chunk_size, chunk_overlap, rag_state_df):
     """
     Processes uploaded documents, creates chunks, embeds them,
     and yields status updates before returning the final state and status message.
     """
-    yield rag_state_df, "Processing..."
+    status_message = "Processing..."
+    yield status_message, rag_state_df
 
     if not uploaded_files:
-        yield pd.DataFrame(), "Please upload documents first."
+        yield "Please upload documents first.", pd.DataFrame()
         return
 
     if chunk_size is None or chunk_size <= 0 or chunk_overlap is None or chunk_overlap < 0 or chunk_overlap >= chunk_size:
-        yield rag_state_df, "Invalid chunk size or overlap. Chunk size > 0, overlap >= 0, overlap < chunk size."
+        yield "Invalid chunk size or overlap. Chunk size > 0, overlap >= 0, overlap < chunk size.", rag_state_df
         return
 
     print(f"Building knowledge base with chunk_size={chunk_size}, chunk_overlap={chunk_overlap}...")
-    yield rag_state_df, "Reading documents..."
+    yield "Reading documents...", rag_state_df
 
     file_paths = [f.name for f in uploaded_files if f and hasattr(f, 'name') and f.name]
 
     if not file_paths:
-         yield pd.DataFrame(), "No valid file paths from upload."
+         yield "No valid file paths from upload.", pd.DataFrame()
          return
 
     raw_docs = read_documents_from_paths(file_paths)
 
     if not raw_docs:
-         yield pd.DataFrame(), "No readable documents found."
+         yield "No readable documents found.", pd.DataFrame()
          return
 
-    yield rag_state_df, "Chunking text..."
+    yield "Chunking text...", rag_state_df
     all_chunks = []
     all_filenames = []
     for doc in raw_docs:
@@ -66,88 +62,69 @@
         all_filenames.extend([doc['filename']] * len(chunks))
 
     if not all_chunks:
-         yield pd.DataFrame(), "No text chunks created from documents."
+         yield "No text chunks created from documents.", pd.DataFrame()
          return
 
-
-    yield rag_state_df, f"Embedding {len(all_chunks)} chunks..."
+    yield f"Embedding {len(all_chunks)} chunks...", rag_state_df
     print(f"Attempting to embed {len(all_chunks)} chunks...")
     try:
-        # embed_texts returns a list of (chunk, embedding or None) tuples
         chunk_embedding_pairs = embed_texts(all_chunks, task_type="RETRIEVAL_DOCUMENT")
-
-        # Filter out chunks that failed to embed
         successful_pairs = [(chunk, emb) for chunk, emb in chunk_embedding_pairs if emb is not None]
-
         if not successful_pairs:
-            yield pd.DataFrame(), "Embedding failed for all chunks."
+            yield "Embedding failed for all chunks.", pd.DataFrame()
             return
-
         successful_chunks = [pair[0] for pair in successful_pairs]
         successful_embeddings = [pair[1] for pair in successful_pairs]
-
-        # Align filenames with successful chunks
         original_chunk_data = list(zip(all_filenames, all_chunks))
         filtered_filenames = []
         filtered_chunks_aligned = []
-        chunk_original_indices = {id(chunk): idx for idx, chunk in enumerate(all_chunks)} # Use id for uniqueness
+        chunk_original_indices = {id(chunk): idx for idx, chunk in enumerate(all_chunks)}
         for chunk, emb in chunk_embedding_pairs:
             if emb is not None:
-                # Find the original index based on the object's identity if possible,
-                # or fall back to value if identities might not match (e.g., after some processing)
                 original_idx = chunk_original_indices.get(id(chunk))
                 if original_idx is None:
-                    # Fallback to value search if identity didn't work
                      try:
                          original_idx = all_chunks.index(chunk)
                      except ValueError:
-                          original_idx = None # Still not found
-
-
+                          original_idx = None
                 if original_idx is not None and original_idx < len(all_filenames):
                     filtered_filenames.append(all_filenames[original_idx])
-                    filtered_chunks_aligned.append(chunk) # Use the chunk text from pair
+                    filtered_chunks_aligned.append(chunk)
                 else:
                     print(f"Warning: Could not find original filename for chunk. Appending 'Unknown File'. Chunk start: {chunk[:50]}...")
                     filtered_filenames.append("Unknown File")
                     filtered_chunks_aligned.append(chunk)
-
-
         if len(filtered_chunks_aligned) != len(successful_embeddings):
              print("Error: Mismatch between aligned chunks and successful embeddings count after filtering!")
-             yield pd.DataFrame(), "Internal error aligning chunks/embeddings."
+             yield "Internal error aligning chunks/embeddings.", pd.DataFrame()
              return
-
-
     except Exception as e:
         status_message = f"An error occurred during embedding: {e}"
         print(status_message)
-        yield pd.DataFrame(), status_message
+        yield status_message, pd.DataFrame()
         return
-
-
     status_message = "Creating knowledge base index..."
-    yield rag_state_df, status_message
-
+    yield status_message, rag_state_df
     try:
         rag_index_df_new = pd.DataFrame({
             'filename': filtered_filenames,
             'chunk': filtered_chunks_aligned,
             'embedding': successful_embeddings
         })
-
         status_message = f"✅ Knowledge base built successfully with {len(rag_index_df_new)} chunks."
         print(status_message)
-        yield rag_index_df_new, status_message
-
+        yield status_message, rag_index_df_new
     except Exception as e:
         status_message = f"An error occurred creating the index: {e}"
         print(status_message)
-        yield pd.DataFrame(), s
+        yield status_message, pd.DataFrame()
 
 
 def chat_with_rag(user_input: str, history: list, rag_state_df: pd.DataFrame) -> tuple:
     global rule_response
+    # Defensive: ensure rag_state_df is always a DataFrame
+    if rag_state_df is None:
+        rag_state_df = pd.DataFrame()
     try:
         client = initialize_gemini_client()
     except ValueError as e:
@@ -325,7 +302,7 @@
     Uses Google Gen AI to translate JSON to DRL and GDST file contents.
     Returns (drl_content, gdst_content)
     """
-    client = initialize_gemini()
+    client = initialize_gemini_client()  # Use the function from rag_utils
     
     # Simplified prompt for testing
     prompt = (
@@ -402,27 +379,8 @@
 
 def create_gradio_interface():
     """Create and return the Gradio interface for the Gemini Chat Application."""
-    # Define the Gradio State variable for the RAG index DataFrame
-    # This will persist across user interactions within a session
-    # Initialize with an empty DataFrame
     state_rag_df = gr.State(pd.DataFrame())
 
-    # Create components to be shared between panels
-    name_display = gr.Textbox(value="Name will appear here after input.", label="Name")
-    summary_display = gr.Textbox(value="Summary will appear here after input.", label="Summary")
-<<<<<<< HEAD
-    logic_display = gr.JSON(value={
-        "message": "Logic will appear here after input."
-    }, label="Logic")
-    #title_display = gr.Textbox(value="Title will appear here after input.", label="Title")
-    rag_status_display = gr.Textbox(label="Knowledge Base Status", value="Knowledge base not built yet.", interactive=False)
-=======
-    # Removed JSON display block as requested
-    drl_file = gr.File(label="Download DRL")
-    gdst_file = gr.File(label="Download GDST")
-    status_box = gr.Textbox(label="Status")
->>>>>>> 2ea53398
-   
     with gr.Blocks(theme=gr.themes.Base(), css="""
         footer { visibility: hidden; }
         .gradio-container { max-width: 1400px; margin: auto; }
@@ -430,134 +388,71 @@
         .rag-config { border: 1px solid #ccc; padding: 15px; margin-bottom: 20px; border-radius: 5px; }
         .summary-panel { border: 1px solid #ccc; padding: 15px; border-radius: 5px; height: 100%; display: flex; flex-direction: column;}
         .summary-panel > :last-child { margin-top: auto; }
-        div[data-testid="file"] > div { width: 100% !important; }
-        div[data-testid="json"] textarea { height: 200px !important; }
+        .left-column { width: 33%; }
+        .middle-column { width: 33%; }
+        .right-column { width: 33%; }
     """) as demo:
         gr.Markdown("# Rule Management Bot with RAG")
 
         with gr.Row():
-<<<<<<< HEAD
-            with gr.Column(scale=2): # Give chat column more space
+            # Column 1: Chat Interface
+            with gr.Column(scale=1, elem_classes="left-column"):
                 gr.Markdown("### Chat Interface")
-
-                chatbot = gr.Chatbot(height=500, show_copy_button=True) # Adjust height, add copy button
-
-                textbox = gr.Textbox(
+                chat_interface = gr.ChatInterface(
+                    fn=chat_with_rag,
+                    chatbot=gr.Chatbot(height=500, show_copy_button=True, type="messages"),
+                    textbox=gr.Textbox(
                         placeholder="Enter your rule description or question here...",
-                        scale=7,
-                        container=False # Prevent extra div wrapper
-                    )
-
-                # Create the ChatInterface wrapper
-                # Link to our chat_with_rag function
-                chat_interface = gr.ChatInterface(
-                    fn=chat_with_rag, # This function processes input, uses RAG, and updates outputs
-                    chatbot=chatbot,
-                    textbox=textbox,
-                    # additional_inputs pass components to the fn
-                    # Pass the RAG state to the chat function
-                    additional_inputs=[state_rag_df],
-                    # additional_outputs receive return values from fn
-                    # fn signature: (msg, history, state) -> (response, history, state, add_out1, add_out2, ...)
-                    # Map returns to outputs: (response_string, history_list, updated_state_df, name_val, summary_val, logic_val)
-                    # Map outputs to components: (chatbot_output, chatbot_history_update, state_rag_df, name_display, summary_display, logic_display)
-                    additional_outputs=[name_display, summary_display, logic_display],
-                    # Customize buttons if needed
-                    # submit_btn="Send",
-                    # clear_btn="Clear Chat",
-                    # retry_btn="Retry",
-                    # undo_btn="Undo Last"
-=======
-            # Left panel
-            with gr.Column(scale=1):
-                gr.Markdown("# Rule Management Bot")
-                
-                # Modified chat function that returns a tuple containing the response
-                # and the values for additional_outputs
-                def chat_and_update(user_input, history):
-                    global rule_response  # Access the global variable
-                    
-                    # Process the user input
-                    response = chat_function(user_input, history)
-                    
-                    # Get values from rule_response for the additional outputs
-                    name = rule_response.get('name', 'Name will appear here after input.')
-                    summary = rule_response.get('summary', 'Summary will appear here after input.')
-                    # Removed logic block extraction
-                    
-                    # Return response and values for additional_outputs
-                    return response, name, summary
-                
-                # Create the ChatInterface with additional_outputs
-                chat_interface = gr.ChatInterface(
-                    fn=chat_and_update,
-                    chatbot=gr.Chatbot(),
-                    textbox=gr.Textbox(
-                        placeholder="Message...",
                         scale=7
                     ),
-                    additional_outputs=[name_display, summary_display],
-
->>>>>>> 2ea53398
+                    type="messages"
                 )
-                # chat_interface.render() # No need to render if it's within a block
-
-
-            with gr.Column(scale=1, elem_classes="summary-panel"): # Give summary panel a class for styling
+
+            # Column 2: Knowledge Base Setup
+            with gr.Column(scale=1, elem_classes="middle-column"):
                 gr.Markdown("### Knowledge Base Setup")
-
                 with gr.Accordion("Upload Documents & Configure RAG", open=True, elem_classes="rag-config"):
                     document_upload = gr.File(
                         label="Upload Documents (.docx, .pdf)",
-                        file_count="multiple", # Allow multiple files
-                        file_types=[".docx", ".pdf"] # Specify allowed types
+                        file_count="multiple",
+                        file_types=[".docx", ".pdf"]
                     )
                     chunk_size_input = gr.Number(label="Chunk Size", value=500, precision=0, interactive=True)
                     chunk_overlap_input = gr.Number(label="Chunk Overlap", value=50, precision=0, interactive=True)
                     build_kb_button = gr.Button("Build Knowledge Base", variant="primary")
-                    rag_status_display.render()
-
-
+                    rag_status_display = gr.Textbox(
+                        label="Knowledge Base Status", 
+                        value="Knowledge base not built yet.", 
+                        interactive=False
+                    )
+
+            # Column 3: Rule Summary
+            with gr.Column(scale=1, elem_classes="right-column summary-panel"):
                 gr.Markdown("### Rule Summary")
-                name_display.render()
-                summary_display.render()
-                # Removed logic_display.render() as requested
-
-<<<<<<< HEAD
-                # gr.Spring() # Add a spring to push the button down if needed
-                preview_button = gr.Button("Preview & Apply Rule", variant="secondary")
-
+                name = gr.Textbox(value="Name will appear here after input.", label="Name")
+                summary = gr.Textbox(value="Summary will appear here after input.", label="Summary")
+                logic = gr.Textbox(value="Logic will appear here after input.", label="Logic")
+                preview_button = gr.Button("Preview & Apply Rule", variant="primary")
+                status_box = gr.Textbox(label="Status")
+                drl_file = gr.File(label="Download DRL")
+                gdst_file = gr.File(label="Download GDST")
+
+        # Connect outputs to the chat interface (no additional_inputs, use state)
+        chat_interface.additional_outputs = [name, summary, logic]
+        chat_interface.state = state_rag_df
 
         # --- Event Actions ---
-
-        # Link the "Build Knowledge Base" button to the processing function
-        # It takes inputs, updates the state, and updates the status display
         build_kb_button.click(
-            # Use the generator function for streaming updates
             build_knowledge_base_process,
-            inputs=[state_rag_df, document_upload, chunk_size_input, chunk_overlap_input],
-            # The generator yields (state, status) tuples
-            # The final return should match the outputs as well
-            outputs=[state_rag_df, rag_status_display],
-            show_progress="full" # Show progress during the potentially long RAG build
+            inputs=[document_upload, chunk_size_input, chunk_overlap_input, state_rag_df],
+            outputs=[rag_status_display, state_rag_df]
         )
 
-        # Link the "Preview & Apply" button
         preview_button.click(
             preview_apply_rule,
-            inputs=[],
-            outputs=[]
+            outputs=[status_box, drl_file, gdst_file]
         )
 
-
-=======
-                preview_button = gr.Button("Preview & Apply", variant="primary")
-                preview_button.click(preview_apply_rule, outputs=[status_box, drl_file, gdst_file])
-                status_box.render()
-                drl_file.render()
-                gdst_file.render()
-    
->>>>>>> 2ea53398
     return demo
 
 # This file is imported by run_gradio_ui.py
