# Capstone Project: Intelligent Business Rule Management

Welcome to the Capstone project! This repository provides an intelligent, agent-based business rule management system that empowers non-technical users to create, manage, and deploy business rules with ease.

- For business context, goals, use cases, and feature descriptions, see [BUSINESS.md](./BUSINESS.md).
- For technical architecture, diagrams, and workflow, see [ARCHITECTURE.md](./ARCHITECTURE.md).
- For a detailed demo walkthrough with examples, see [Capstone_Demo_Flow.md](./Capstone_Demo_Flow.md).

## Quick Start

1. Clone the repository:
    ```bash
    git clone https://github.com/nerealegui/capstone.git
    ```
2. See [ARCHITECTURE.md](./ARCHITECTURE.md) for setup and technical details.
3. See [BUSINESS.md](./BUSINESS.md) for business use cases and workflow.

## 🐳 Docker Deployment

The fastest way to get started is using Docker. This approach provides a containerized environment with all dependencies pre-configured.

<<<<<<< HEAD
### ⚠️ Important: Google API Key Required

This application requires a Google API key to function. You can obtain one from [Google AI Studio](https://makersuite.google.com/app/apikey).

There are two ways to provide your API key:

1. **Using environment variables** when running the container
2. **Creating a `.env` file** in the project root directory

### Option 1: Build and Run Locally

#### Using docker-compose (with .env file)

1. Copy the template env file:
   ```bash
   cp .env.example .env
   ```

2. Edit `.env` and add your Google API key:
   ```
   GOOGLE_API_KEY=your_actual_api_key_here
   ```

3. Build and run using docker-compose:
   ```bash
   docker-compose up --build
   ```

#### Using docker-compose with inline environment variable

```bash
GOOGLE_API_KEY=your_actual_api_key_here docker-compose up --build
```

### Option 2: Pull from GitHub Container Registry

You can also pull the pre-built Docker image from GitHub Container Registry:

```bash
# Pull the latest image
docker pull ghcr.io/nerealegui/capstone:latest

# Run with API key as environment variable
docker run -p 7860:7860 \
  -e GOOGLE_API_KEY=your_actual_api_key_here \
  -e GRADIO_SERVER_NAME=0.0.0.0 \
  -e GRADIO_SERVER_PORT=7860 \
  -e PYTHONPATH=/app \
  ghcr.io/nerealegui/capstone:latest
```

Alternatively, you can use a `.env` file:
=======
### Option 1: Build and Run Locally

```bash
# Build and run using docker-compose
docker-compose up --build
```

### Option 2: Pull from GitHub Container Registry

You can also pull the pre-built Docker image from GitHub Container Registry:
>>>>>>> 604fe791

```bash
# Pull the latest image
docker pull ghcr.io/nerealegui/capstone:latest

<<<<<<< HEAD
# Run with API key from .env file
=======
# Run the container
>>>>>>> 604fe791
docker run -p 7860:7860 \
  -e GOOGLE_API_KEY=your_api_key \
  -e GRADIO_SERVER_NAME=0.0.0.0 \
  -e GRADIO_SERVER_PORT=7860 \
  -e PYTHONPATH=/app \
  ghcr.io/nerealegui/capstone:latest
```

For more detailed information about building and pushing Docker images to GitHub Container Registry, see [GHCR_PUBLISH.md](./GHCR_PUBLISH.md).

### Access Your Application

Once deployed, access your application at:
- **🌐 Local**: http://localhost:7860
- **📱 Network**: http://0.0.0.0:7860 (if running on a server)

### Docker Benefits

- ✅ **No local dependencies** - Everything runs in container
- 🚀 **One-command deployment** - Quick start script handles everything  
- 💾 **Data persistence** - Session data preserved between restarts
- 🔧 **Production-ready** - Includes health checks and proper logging
- 🛡️ **Isolated environment** - No conflicts with local Python installations

## Langraph Workflow Orchestration

This system uses **LangGraph StateGraph** as the primary workflow orchestration engine for intelligent business rule management.

### 🏗️ LangGraph StateGraph Architecture

**Core Implementation:**
- **`utils/workflow_orchestrator.py`** - Main LangGraph StateGraph implementation
- **`BusinessRuleWorkflow`** class with 9-node StateGraph configuration
- **`WorkflowState` TypedDict** for structured data flow between nodes with dynamic config loading
- **Conditional routing functions** for intelligent decision making
- **State management** with enhanced conversation history and context preservation
- **Modularized utilities** integration with config_manager and file_generation_utils

**StateGraph Node Structure:**
```python
# LangGraph StateGraph nodes (9 total)
self.graph.add_node("load_config", self._load_config)
self.graph.add_node("agent1_parse_rule", self._agent1_parse_rule)
self.graph.add_node("agent3_conflict_analysis", self._agent3_conflict_analysis)  
self.graph.add_node("agent3_impact_analysis", self._agent3_impact_analysis)
self.graph.add_node("agent3_orchestration", self._agent3_orchestration)
self.graph.add_node("agent2_generate_files", self._agent2_generate_files)
self.graph.add_node("verify_files", self._verify_files)
self.graph.add_node("generate_response", self._generate_response)
self.graph.add_node("handle_error", self._handle_error)

# Entry point: load_config (dynamic configuration loading)
self.graph.set_entry_point("load_config")
```

**Conditional Edge Routing:**
```python
# LangGraph conditional edges for intelligent workflow routing
self.graph.add_conditional_edges(
    "load_config",
    lambda state: "agent1_parse_rule",  # Direct flow to rule parsing
    {"agent1_parse_rule": "agent1_parse_rule"}
)

self.graph.add_conditional_edges(
    "agent1_parse_rule", 
    self._should_proceed_to_conflict_analysis,
    {"conflict_analysis": "agent3_conflict_analysis", "error": "handle_error"}
)

self.graph.add_conditional_edges(
    "agent3_orchestration",
    self._should_generate_files, 
    {"generate_files": "agent2_generate_files", "response_only": "generate_response", "error": "handle_error"}
)
```

### 🚀 LangGraph StateGraph Benefits

🎯 **Visual Workflow Design**: Clear StateGraph representation with transparent agent node interactions  
🔧 **Modular Node Components**: Reusable agent nodes with state management and modularized utility integration  
🔍 **Execution Transparency**: Real-time node tracking & debugging capabilities with workflow metrics  
🌊 **Conditional Routing**: Intelligent decision making based on conflict analysis and orchestration results  
🤝 **Enhanced Agent Collaboration**: Clear interaction patterns between agents through structured state flow  
📈 **Scalability**: Complex multi-agent workflow management through graph-based orchestration  
🛡️ **Error Handling**: Dedicated error management nodes with graceful fallback mechanisms  
📊 **State Management**: TypedDict-based state preservation with enhanced conversation history processing  
⚙️ **Dynamic Configuration**: Runtime config loading with modularized utility integration  

### 📊 LangGraph StateGraph Features

• **9-Node StateGraph Architecture**: load_config + agent1_parse_rule + agent3_conflict_analysis + agent3_impact_analysis + agent3_orchestration + agent2_generate_files + verify_files + generate_response + handle_error  
• **Visual workflow design** with StateGraph execution transparency  
• **Modular, reusable** agent nodes with TypedDict state management and utility integration  
• **Dynamic configuration loading** at workflow entry point with config_manager integration  
• **Enhanced conversation history** processing with improved context window and message handling  
• **Conditional edge routing** based on conflict analysis and orchestration decisions  
• **Error handling nodes** with graceful error management workflows  
• **Real-time state tracking** visible in chat responses with workflow metrics  
• **Compatible** with existing RAG knowledge base system integration  
• **Modularized utilities** integration with config_manager and file_generation_utils  

### 📖 How to Use LangGraph StateGraph

1. **Submit**: Send business rule creation or analysis requests in the Chat tab
2. **Monitor**: Watch real-time LangGraph StateGraph workflow execution and node transitions  
3. **Debug**: View transparent agent node interactions and conditional routing decisions
4. **Configure**: Adjust LangGraph workflow settings in the Configuration tab
5. **Generate**: Use StateGraph-orchestrated file generation for DRL/GDST output
6. **Analyze**: Review workflow metrics and state transitions for debugging and optimization

### � LangGraph Workflow Execution Flow

The **LangGraph StateGraph** orchestrates business rule processing through this visual workflow with **9 interconnected nodes** and **conditional routing**:

```
┌─────────────────┐
│   User Input    │ ← Natural language request  
│  (Natural Lang) │
└─────────┬───────┘
          │
          ▼
┌─────────────────┐
│  ⚙️ CONFIG      │ ← LangGraph Node: Dynamic configuration loading
│   Load Config   │   (Entry Point - NEW)
│                 │  
└─────────┬───────┘
          │
          ▼
┌─────────────────┐
│  🤖 AGENT 1     │ ← LangGraph Node: Parse natural language to JSON
│  Parse & Extract│
│   JSON Rule     │  
└─────────┬───────┘
          │
          ▼
┌─────────────────┐
│  🤖 AGENT 3     │ ← LangGraph Node: Analyze conflicts with existing rules
│ Conflict Analysis│
└─────────┬───────┘
          │
          ▼
┌─────────────────┐
│  🤖 AGENT 3     │ ← LangGraph Node: Assess business impact & risk
│ Impact Analysis │
└─────────┬───────┘
          │
          ▼
┌─────────────────┐
│  🤖 AGENT 3     │ ← LangGraph Node: Decision routing with conditional edges
│  Orchestration  │
│   (Decision)    │
└─────────┬───────┘
          │
     ┌────┴────┐ ← LangGraph Conditional Edges
     │         │
     ▼         ▼
┌─────────┐ ┌─────────┐
│🤖AGENT 2│ │Response │ ← Direct response (no files)
│Generate │ │  Only   │
│  Files  │ │         │
│(DRL/GDST│ └─────────┘
└────┬────┘
     │
     ▼
┌─────────┐
│ Verify  │ ← LangGraph Node: Validate generated files
│ Files   │
└────┬────┘
     │
     ▼
┌─────────────────┐
│ Final Response  │ ← LangGraph Node: User-facing response generation
│  (User-facing)  │
└─────────────────┘
```

### 🎛️ LangGraph StateGraph Features

**9 Workflow Nodes:**
- `load_config` → Dynamic configuration loading (Entry Point)
- `agent1_parse_rule` → Natural language parsing to structured JSON
- `agent3_conflict_analysis` → Conflict analysis with existing rules
- `agent3_impact_analysis` → Impact assessment and risk evaluation  
- `agent3_orchestration` → Orchestration decisions with conditional routing
- `agent2_generate_files` → DRL/GDST file generation (conditional)
- `verify_files` → File validation and quality checks
- `generate_response` → User-facing results with status updates
- `handle_error` → Graceful error management and fallbacks

**Conditional Routing:**
- **Smart decision making** based on conflict analysis results
- **Dynamic branching** between file generation vs. direct response
- **Error handling** with automatic fallback mechanisms
- **State management** using TypedDict for data flow between nodes

**Real-time Execution:**
- **Visual workflow monitoring** shows active nodes and transitions
- **State transparency** reveals decision points and data flow
- **Enhanced conversation context** processing with improved history handling
- **Live status updates** track workflow progression through nodes
- **Dynamic configuration** loading with modularized utility integration
- **Persistent data flow** with automatic session state preservation
- **Change tracking** for complete audit trail and version control
- **Error recovery** with session continuity and rollback capabilities

## Session Persistence & Data Management

**🔄 Automatic Session Continuity**: The system now includes comprehensive session persistence that automatically saves and restores your work between application sessions.

### Key Persistence Features
- **📚 Knowledge Base Persistence**: Automatically saves uploaded documents, embeddings, and RAG data
- **📋 Rules Management**: Persistent storage of extracted business rules with version tracking
- **📊 Change Logging**: Complete audit trail of all modifications with timestamps and metadata
- **🔄 Session Recovery**: Automatic restoration of previous session data on application startup
- **💾 Data Safety**: All work is automatically preserved with no data loss between sessions

### Persistence File Structure
```
data/sessions/
├── knowledge_base.pkl      # Processed documents with embeddings (pickle format)
├── extracted_rules.json    # Business rules in structured JSON format
├── change_log.json        # Complete change history and audit trail
└── session_metadata.json  # Session tracking and timestamps
```

### Session Management UI
Located in the **Configuration tab** under "Session & Data Persistence":
- **Session Status**: View current session information and data statistics
- **New Session**: Clear all current data and start fresh 
- **View Changes**: Display complete change log for current session
- **Session Summary**: Overview of knowledge base size, rules count, and recent activity

## Langraph Workflow Orchestration

This system uses **LangGraph StateGraph** as the primary workflow orchestration engine for intelligent business rule management with **comprehensive session persistence**.

### 🏗️ LangGraph StateGraph Architecture

**Core Implementation:**
- **`utils/workflow_orchestrator.py`** - Main LangGraph StateGraph implementation with 9-node architecture
- **`utils/persistence_manager.py`** - Comprehensive session persistence and data management
- **`BusinessRuleWorkflow`** class with 9-node StateGraph configuration and persistent state
- **`WorkflowState` TypedDict** for structured data flow between nodes with dynamic config loading
- **Conditional routing functions** for intelligent decision making and persistent storage integration
- **State management** with enhanced conversation history, context preservation, and automatic persistence
- **Modularized utilities** integration with config_manager, file_generation_utils, and persistence_manager

**StateGraph Node Structure:**
```python
# LangGraph StateGraph nodes (9 total)
self.graph.add_node("load_config", self._load_config)
self.graph.add_node("agent1_parse_rule", self._agent1_parse_rule)
self.graph.add_node("agent3_conflict_analysis", self._agent3_conflict_analysis)  
self.graph.add_node("agent3_impact_analysis", self._agent3_impact_analysis)
self.graph.add_node("agent3_orchestration", self._agent3_orchestration)
self.graph.add_node("agent2_generate_files", self._agent2_generate_files)
self.graph.add_node("verify_files", self._verify_files)
self.graph.add_node("generate_response", self._generate_response)
self.graph.add_node("handle_error", self._handle_error)

# Entry point: load_config (dynamic configuration loading)
self.graph.set_entry_point("load_config")
```

**Conditional Edge Routing:**
```python
# LangGraph conditional edges for intelligent workflow routing
self.graph.add_conditional_edges(
    "load_config",
    lambda state: "agent1_parse_rule",  # Direct flow to rule parsing
    {"agent1_parse_rule": "agent1_parse_rule"}
)

self.graph.add_conditional_edges(
    "agent1_parse_rule", 
    self._should_proceed_to_conflict_analysis,
    {"conflict_analysis": "agent3_conflict_analysis", "error": "handle_error"}
)

self.graph.add_conditional_edges(
    "agent3_orchestration",
    self._should_generate_files, 
    {"generate_files": "agent2_generate_files", "response_only": "generate_response", "error": "handle_error"}
)
```

### 🚀 LangGraph StateGraph Benefits

🎯 **Visual Workflow Design**: Clear StateGraph representation with transparent agent node interactions  
🔧 **Modular Node Components**: Reusable agent nodes with state management and modularized utility integration  
🔍 **Execution Transparency**: Real-time node tracking & debugging capabilities with workflow metrics  
🌊 **Conditional Routing**: Intelligent decision making based on conflict analysis and orchestration results  
🤝 **Enhanced Agent Collaboration**: Clear interaction patterns between agents through structured state flow  
📈 **Scalability**: Complex multi-agent workflow management through graph-based orchestration  
🛡️ **Error Handling**: Dedicated error management nodes with graceful fallback mechanisms  
📊 **State Management**: TypedDict-based state preservation with enhanced conversation history processing  
⚙️ **Dynamic Configuration**: Runtime config loading with modularized utility integration  
💾 **Session Persistence**: Automatic data preservation with comprehensive persistence management  
🔄 **Data Continuity**: Seamless restoration of knowledge base and rules between sessions  
📋 **Change Tracking**: Complete audit trail of all modifications and system changes  

### 📊 LangGraph StateGraph Features

• **9-Node StateGraph Architecture**: load_config + agent1_parse_rule + agent3_conflict_analysis + agent3_impact_analysis + agent3_orchestration + agent2_generate_files + verify_files + generate_response + handle_error  
• **Visual workflow design** with StateGraph execution transparency  
• **Modular, reusable** agent nodes with TypedDict state management and utility integration  
• **Dynamic configuration loading** at workflow entry point with config_manager integration  
• **Enhanced conversation history** processing with improved context window and message handling  
• **Conditional edge routing** based on conflict analysis and orchestration decisions  
• **Error handling nodes** with graceful error management workflows  
• **Real-time state tracking** visible in chat responses with workflow metrics  
• **Compatible** with existing RAG knowledge base system integration  
• **Modularized utilities** integration with config_manager and file_generation_utils  
• **Session persistence integration** with automatic knowledge base and rules storage  
• **Persistent state management** with change logging and metadata tracking  
• **Data continuity** across application restarts with session recovery capabilities  

### 📖 How to Use LangGraph StateGraph

1. **Submit**: Send business rule creation or analysis requests in the Chat tab
2. **Monitor**: Watch real-time LangGraph StateGraph workflow execution and node transitions  
3. **Debug**: View transparent agent node interactions and conditional routing decisions
4. **Configure**: Adjust LangGraph workflow settings in the Configuration tab
5. **Generate**: Use StateGraph-orchestrated file generation for DRL/GDST output
6. **Analyze**: Review workflow metrics and state transitions for debugging and optimization
7. **Persist**: All workflow results are automatically saved with session persistence
8. **Resume**: Continue previous work seamlessly with automatic session restoration
9. **Track**: Monitor complete change history and audit trail through session management

### � LangGraph Workflow Execution Flow

The **LangGraph StateGraph** orchestrates business rule processing through this visual workflow with **9 interconnected nodes** and **conditional routing**:

```
┌─────────────────┐
│   User Input    │ ← Natural language request  
│  (Natural Lang) │
└─────────┬───────┘
          │
          ▼
┌─────────────────┐
│  ⚙️ CONFIG      │ ← LangGraph Node: Dynamic configuration loading
│   Load Config   │   (Entry Point - NEW)
│                 │  
└─────────┬───────┘
          │
          ▼
┌─────────────────┐
│  🤖 AGENT 1     │ ← LangGraph Node: Parse natural language to JSON
│  Parse & Extract│
│   JSON Rule     │  
└─────────┬───────┘
          │
          ▼
┌─────────────────┐
│  🤖 AGENT 3     │ ← LangGraph Node: Analyze conflicts with existing rules
│ Conflict Analysis│
└─────────┬───────┘
          │
          ▼
┌─────────────────┐
│  🤖 AGENT 3     │ ← LangGraph Node: Assess business impact & risk
│ Impact Analysis │
└─────────┬───────┘
          │
          ▼
┌─────────────────┐
│  🤖 AGENT 3     │ ← LangGraph Node: Decision routing with conditional edges
│  Orchestration  │
│   (Decision)    │
└─────────┬───────┘
          │
     ┌────┴────┐ ← LangGraph Conditional Edges
     │         │
     ▼         ▼
┌─────────┐ ┌─────────┐
│🤖AGENT 2│ │Response │ ← Direct response (no files)
│Generate │ │  Only   │
│  Files  │ │         │
│(DRL/GDST│ └─────────┘
└────┬────┘
     │
     ▼
┌─────────┐
│ Verify  │ ← LangGraph Node: Validate generated files
│ Files   │
└────┬────┘
     │
     ▼
┌─────────────────┐
│ Final Response  │ ← LangGraph Node: User-facing response generation
│  (User-facing)  │
└─────────────────┘
```

### 🎛️ LangGraph StateGraph Features

**9 Workflow Nodes:**
- `load_config` → Dynamic configuration loading (Entry Point)
- `agent1_parse_rule` → Natural language parsing to structured JSON
- `agent3_conflict_analysis` → Conflict analysis with existing rules
- `agent3_impact_analysis` → Impact assessment and risk evaluation  
- `agent3_orchestration` → Orchestration decisions with conditional routing
- `agent2_generate_files` → DRL/GDST file generation (conditional)
- `verify_files` → File validation and quality checks
- `generate_response` → User-facing results with status updates
- `handle_error` → Graceful error management and fallbacks

**Conditional Routing:**
- **Smart decision making** based on conflict analysis results
- **Dynamic branching** between file generation vs. direct response
- **Error handling** with automatic fallback mechanisms
- **State management** using TypedDict for data flow between nodes

**Real-time Execution:**
- **Visual workflow monitoring** shows active nodes and transitions
- **State transparency** reveals decision points and data flow
- **Enhanced conversation context** processing with improved history handling
- **Live status updates** track workflow progression through nodes
- **Dynamic configuration** loading with modularized utility integration
- **Persistent data flow** with automatic session state preservation
- **Change tracking** for complete audit trail and version control
- **Error recovery** with session continuity and rollback capabilities

## Modular Architecture & Code Organization

### 🏗️ Complete Architecture Refactoring (June 2025)
The system has undergone comprehensive modularization with **50% reduction** in main application file size and **separation of concerns** architecture:

#### 📋 New Utility Modules
- **`utils/ui_utils.py`** (288 lines) - UI-specific helper functions and Gradio interface utilities
- **`utils/chat_utils.py`** (252 lines) - Chat logic and conversation state management  
- **`utils/file_generation_utils.py`** (82 lines) - Business rule file generation orchestration
- **`utils/persistence_manager.py`** (350+ lines) - Comprehensive session persistence and data management
- **`utils/config_manager.py`** (Enhanced) - Configuration management with save & apply functionality

#### 🎯 Modular Benefits
- **Single Responsibility**: Each module has a clear, focused purpose
- **Enhanced Testability**: Utility functions can be tested in isolation
- **Code Reusability**: Functions can be reused across different interfaces
- **Better Maintainability**: Business logic separated from UI concerns
- **Enterprise-Ready**: Structure suitable for professional development environments

## Documentation
- [Business Documentation](./BUSINESS.md)
- [Architecture & Technical Documentation](./ARCHITECTURE.md)
- [Demo Flow](./Capstone_Demo_Flow.md)
- [Changelog](./gemini-gradio-poc/docs/CHANGELOG.md)
- [Session Persistence Documentation](./gemini-gradio-poc/docs/SESSION_PERSISTENCE.md)

## Accessibility Resources
- **Audio Guide**: An audio TLDR guide is available at [gemini-gradio-poc/audio/intelligent_business_rules_guide.wav](./gemini-gradio-poc/audio/intelligent_business_rules_guide.wav). This serves as a mini-training on how to use the intelligent business rule management tool effectively. It goes over the content in [Capstone_Demo_Flow.md](https://github.com/nerealegui/capstone/blob/fee758e35c16387e2ca0d3a7cf4c659a1b7761b7/Capstone_Demo_Flow.md)

## System Requirements & Setup
- **Python 3.8+** with required dependencies in requirements.txt
- **Google Gemini API Key** for LLM functionality
- **Gradio Interface** for web-based interaction
- **Session Storage**: Automatic creation of data/sessions/ directory for persistence
- **Memory Requirements**: Sufficient space for knowledge base embeddings and session data

---

For installation, usage, and troubleshooting, refer to the documentation above. Contributions are welcome!<|MERGE_RESOLUTION|>--- conflicted
+++ resolved
@@ -19,7 +19,7 @@
 
 The fastest way to get started is using Docker. This approach provides a containerized environment with all dependencies pre-configured.
 
-<<<<<<< HEAD
+
 ### ⚠️ Important: Google API Key Required
 
 This application requires a Google API key to function. You can obtain one from [Google AI Studio](https://makersuite.google.com/app/apikey).
@@ -72,28 +72,13 @@
 ```
 
 Alternatively, you can use a `.env` file:
-=======
-### Option 1: Build and Run Locally
-
-```bash
-# Build and run using docker-compose
-docker-compose up --build
-```
-
-### Option 2: Pull from GitHub Container Registry
-
-You can also pull the pre-built Docker image from GitHub Container Registry:
->>>>>>> 604fe791
 
 ```bash
 # Pull the latest image
 docker pull ghcr.io/nerealegui/capstone:latest
 
-<<<<<<< HEAD
 # Run with API key from .env file
-=======
-# Run the container
->>>>>>> 604fe791
+
 docker run -p 7860:7860 \
   -e GOOGLE_API_KEY=your_api_key \
   -e GRADIO_SERVER_NAME=0.0.0.0 \
